--- conflicted
+++ resolved
@@ -22,36 +22,9 @@
   },
   {
    "cell_type": "code",
-<<<<<<< HEAD
-   "execution_count": null,
-   "id": "edge44bc5",
-=======
-   "execution_count": 1,
->>>>>>> 160578e9
-   "metadata": {},
-   "outputs": [
-    {
-     "name": "stderr",
-     "output_type": "stream",
-     "text": [
-      "E0225 18:01:37.382232  689663 pjrt_stream_executor_client.cc:3086] Execution of replica 0 failed: RESOURCE_EXHAUSTED: Failed to load in-memory CUBIN (compiled for a different GPU?).: CUDA_ERROR_OUT_OF_MEMORY: out of memory\n"
-     ]
-    },
-    {
-     "ename": "XlaRuntimeError",
-     "evalue": "RESOURCE_EXHAUSTED: Failed to load in-memory CUBIN (compiled for a different GPU?).: CUDA_ERROR_OUT_OF_MEMORY: out of memory",
-     "output_type": "error",
-     "traceback": [
-      "\u001b[0;31m---------------------------------------------------------------------------\u001b[0m",
-      "\u001b[0;31mXlaRuntimeError\u001b[0m                           Traceback (most recent call last)",
-      "Cell \u001b[0;32mIn[1], line 14\u001b[0m\n\u001b[1;32m     12\u001b[0m num_training_samples \u001b[38;5;241m=\u001b[39m \u001b[38;5;241m150\u001b[39m\n\u001b[1;32m     13\u001b[0m batch_size \u001b[38;5;241m=\u001b[39m \u001b[38;5;241m20\u001b[39m\n\u001b[0;32m---> 14\u001b[0m X_train, y_train, train_loader, X_test \u001b[38;5;241m=\u001b[39m \u001b[43mget_sinusoid_example\u001b[49m\u001b[43m(\u001b[49m\n\u001b[1;32m     15\u001b[0m \u001b[43m    \u001b[49m\u001b[43mnum_data\u001b[49m\u001b[38;5;241;43m=\u001b[39;49m\u001b[43mnum_training_samples\u001b[49m\u001b[43m,\u001b[49m\u001b[43m \u001b[49m\u001b[43msigma_noise\u001b[49m\u001b[38;5;241;43m=\u001b[39;49m\u001b[38;5;241;43m0.3\u001b[39;49m\u001b[43m,\u001b[49m\u001b[43m \u001b[49m\u001b[43mbatch_size\u001b[49m\u001b[38;5;241;43m=\u001b[39;49m\u001b[43mbatch_size\u001b[49m\n\u001b[1;32m     16\u001b[0m \u001b[43m)\u001b[49m\n",
-      "File \u001b[0;32m~/Documents/github-projects/laplax/examples/helper.py:71\u001b[0m, in \u001b[0;36mget_sinusoid_example\u001b[0;34m(num_data, sigma_noise, batch_size, rng_key)\u001b[0m\n\u001b[1;32m     67\u001b[0m X_train \u001b[38;5;241m=\u001b[39m (\n\u001b[1;32m     68\u001b[0m     random\u001b[38;5;241m.\u001b[39muniform(rng_key, (num_data, \u001b[38;5;241m1\u001b[39m)) \u001b[38;5;241m*\u001b[39m \u001b[38;5;241m8\u001b[39m\n\u001b[1;32m     69\u001b[0m )  \u001b[38;5;66;03m# X_train values between 0 and 8\u001b[39;00m\n\u001b[1;32m     70\u001b[0m noise \u001b[38;5;241m=\u001b[39m random\u001b[38;5;241m.\u001b[39mnormal(rng_noise, X_train\u001b[38;5;241m.\u001b[39mshape) \u001b[38;5;241m*\u001b[39m sigma_noise\n\u001b[0;32m---> 71\u001b[0m y_train \u001b[38;5;241m=\u001b[39m \u001b[43mjnp\u001b[49m\u001b[38;5;241;43m.\u001b[39;49m\u001b[43msin\u001b[49m\u001b[43m(\u001b[49m\u001b[43mX_train\u001b[49m\u001b[43m)\u001b[49m \u001b[38;5;241m+\u001b[39m noise\n\u001b[1;32m     73\u001b[0m \u001b[38;5;66;03m# Create a simple data loader function (generator)\u001b[39;00m\n\u001b[1;32m     74\u001b[0m \u001b[38;5;66;03m# def _data_loader(X, y, batch_size):\u001b[39;00m\n\u001b[1;32m     75\u001b[0m \u001b[38;5;66;03m#     dataset_size = X.shape[0]\u001b[39;00m\n\u001b[0;32m   (...)\u001b[0m\n\u001b[1;32m     81\u001b[0m \n\u001b[1;32m     82\u001b[0m \u001b[38;5;66;03m# Generate testing data\u001b[39;00m\n\u001b[1;32m     83\u001b[0m X_test \u001b[38;5;241m=\u001b[39m jnp\u001b[38;5;241m.\u001b[39mlinspace(\u001b[38;5;241m-\u001b[39m\u001b[38;5;241m5\u001b[39m, \u001b[38;5;241m13\u001b[39m, \u001b[38;5;241m500\u001b[39m)\u001b[38;5;241m.\u001b[39mreshape(\u001b[38;5;241m-\u001b[39m\u001b[38;5;241m1\u001b[39m, \u001b[38;5;241m1\u001b[39m)\n",
-      "    \u001b[0;31m[... skipping hidden 5 frame]\u001b[0m\n",
-      "File \u001b[0;32m~/Documents/github-projects/laplax/.venv/lib/python3.11/site-packages/jax/_src/interpreters/pxla.py:1298\u001b[0m, in \u001b[0;36mExecuteReplicated.__call__\u001b[0;34m(self, *args)\u001b[0m\n\u001b[1;32m   1296\u001b[0m   \u001b[38;5;28mself\u001b[39m\u001b[38;5;241m.\u001b[39m_handle_token_bufs(result_token_bufs, sharded_runtime_token)\n\u001b[1;32m   1297\u001b[0m \u001b[38;5;28;01melse\u001b[39;00m:\n\u001b[0;32m-> 1298\u001b[0m   results \u001b[38;5;241m=\u001b[39m \u001b[38;5;28;43mself\u001b[39;49m\u001b[38;5;241;43m.\u001b[39;49m\u001b[43mxla_executable\u001b[49m\u001b[38;5;241;43m.\u001b[39;49m\u001b[43mexecute_sharded\u001b[49m\u001b[43m(\u001b[49m\u001b[43minput_bufs\u001b[49m\u001b[43m)\u001b[49m\n\u001b[1;32m   1300\u001b[0m \u001b[38;5;28;01mif\u001b[39;00m dispatch\u001b[38;5;241m.\u001b[39mneeds_check_special():\n\u001b[1;32m   1301\u001b[0m   out_arrays \u001b[38;5;241m=\u001b[39m results\u001b[38;5;241m.\u001b[39mdisassemble_into_single_device_arrays()\n",
-      "\u001b[0;31mXlaRuntimeError\u001b[0m: RESOURCE_EXHAUSTED: Failed to load in-memory CUBIN (compiled for a different GPU?).: CUDA_ERROR_OUT_OF_MEMORY: out of memory"
-     ]
-    }
-   ],
+   "execution_count": null,
+   "metadata": {},
+   "outputs": [],
    "source": [
     "import jax\n",
     "import jax.numpy as jnp\n",
@@ -314,20 +287,7 @@
  ],
  "metadata": {
   "language_info": {
-<<<<<<< HEAD
    "name": "python"
-=======
-   "codemirror_mode": {
-    "name": "ipython",
-    "version": 3
-   },
-   "file_extension": ".py",
-   "mimetype": "text/x-python",
-   "name": "python",
-   "nbconvert_exporter": "python",
-   "pygments_lexer": "ipython3",
-   "version": "3.11.11"
->>>>>>> 160578e9
   }
  },
  "nbformat": 4,
