--- conflicted
+++ resolved
@@ -288,13 +288,6 @@
 # ---------------------------------------------------------------------------------
 
 
-<<<<<<< HEAD
-def create_low_rank_curvature(mv: Callable, **kwargs):
-    """Generate a create_pytree_flattener, low-rank curvature approximations."""
-    key = kwargs.get("key", jax.random.key(0))
-    layout = kwargs.get("layout")
-    single_batch = kwargs.get("single_batch", False)
-=======
 def create_low_rank_curvature(
     mv: CurvatureMV, layout: Layout, **kwargs
 ) -> LowRankTerms:
@@ -312,22 +305,14 @@
     Returns:
         A LowRankTerms object representing the low-rank curvature approximation.
     """
->>>>>>> eeb5403c
     flatten, unflatten = create_pytree_flattener(layout)
     nparams = util.tree.get_size(layout)
     mv = jax.vmap(
         wrap_function(fn=mv, input_fn=unflatten, output_fn=flatten),
         in_axes=-1,
         out_axes=-1,
-<<<<<<< HEAD
-    )  # Needs matmul structure.
-    low_rank_terms = get_low_rank_approximation(
-        mv, size=nparams, key=key, mv_jittable=single_batch, **kwargs
-    )
-=======
     )  # Turn mv into matmul structure.
     low_rank_terms = get_low_rank_approximation(mv, size=nparams, **kwargs)
->>>>>>> eeb5403c
 
     return low_rank_terms
 
@@ -658,7 +643,7 @@
         ]
         msg = (
             "Either a default method must be provided or the following functions must "
-            f"be specified: {', '.join(missing_functions)}."
+            f"be specified: {", ".join(missing_functions)}."
         )
         raise ValueError(msg)
 
