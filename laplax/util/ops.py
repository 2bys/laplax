--- conflicted
+++ resolved
@@ -40,19 +40,6 @@
     return valid_values[value]
 
 
-<<<<<<< HEAD
-def get_env_value(key: str, default: str | None = None) -> str:
-    """Fetches the environment variable or returns the default."""
-    return os.getenv(key, default)
-
-
-def get_env_int(key: str, default: int | None = None) -> int:
-    """Fetches an environment variable as an integer."""
-    val = get_env_value(key, default)
-    if val is not None:
-        val = int(val)
-    return val
-=======
 def get_env_value(key: str, default: int | str | None = None) -> str | None:
     """Fetch the value of an environment variable or return a default value.
 
@@ -74,7 +61,6 @@
     Args:
         key: The name of the environment variable.
         default: The default integer value to return if the variable is not set.
->>>>>>> eeb5403c
 
     Returns:
         int: The value of the environment variable as an integer.
@@ -84,10 +70,6 @@
         val = int(val)
     return val
 
-<<<<<<< HEAD
-def get_env_bool(key: str, default: str | None = None) -> bool:
-    """Fetches an environment variable as a boolean."""
-=======
 
 def get_env_bool(key: str, default: str | None = None) -> bool | None:
     """Fetch the value of an environment variable as a boolean.
@@ -103,7 +85,6 @@
     Raises:
         ValueError: If the default string is not a valid boolean representation.
     """
->>>>>>> eeb5403c
     val = get_env_value(key, default)
     if val is not None:
         val = str_to_bool(val)
@@ -134,12 +115,7 @@
     """
     if isinstance(batch_size, str):
         batch_size = get_env_int(f"LAPLAX_PARALLELISM_{batch_size.upper()}", None)
-<<<<<<< HEAD
-
-    if batch_size is None:
-=======
     elif batch_size is None:
->>>>>>> eeb5403c
         batch_size = get_env_int("LAPLAX_PARALLELISM", DEFAULT_PARALLELISM)
         if batch_size is None:
             msg = "LAPLAX_PARALLELISM environment variable not set properly."
